--- conflicted
+++ resolved
@@ -78,12 +78,11 @@
         return self._subdomain
 
     @property
-<<<<<<< HEAD
     def stencil(self):
         lhs = getattr(self.lhs, 'stencil', self.lhs)
         rhs = getattr(self.rhs, 'stencil', self.rhs)
         return Eq(lhs, rhs, evaluate=False, subdomain=self._subdomain)
-=======
+
     def substitutions(self):
         return self._substitutions
 
@@ -107,7 +106,6 @@
             return frozenset()
         else:
             TypeError('Failed to retrieve symbolic functions')
->>>>>>> 84a35ce2
 
     def xreplace(self, rules):
         """"""
