--- conflicted
+++ resolved
@@ -1,12 +1,7 @@
 import abc
 from hashlib import sha1
 
-<<<<<<< HEAD
-
-__all__ = ['Tag', 'ArgProvider', 'Signer', 'Pickable', 'Evaluable']
-=======
-__all__ = ['Tag', 'Signer', 'Pickable']
->>>>>>> ea8921d4
+__all__ = ['Tag', 'Signer', 'Pickable', 'Evaluable']
 
 
 class Tag(abc.ABC):
