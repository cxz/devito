--- conflicted
+++ resolved
@@ -13,14 +13,9 @@
 
 from devito.data import default_allocator
 from devito.symbolics import Add
-<<<<<<< HEAD
-from devito.tools import (ArgProvider, EnrichedTuple, Evaluable, Pickable,
-                          ctypes_to_cstr, dtype_to_cstr, dtype_to_ctype)
-=======
 from devito.tools import (EnrichedTuple, Pickable, ctypes_to_cstr, dtype_to_cstr,
-                          dtype_to_ctype)
+                          dtype_to_ctype, Evaluable)
 from devito.types.args import ArgProvider
->>>>>>> ea8921d4
 
 __all__ = ['Symbol', 'Scalar', 'Array', 'Indexed', 'Object', 'LocalObject',
            'CompositeObject']
