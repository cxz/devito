from collections import OrderedDict
from itertools import product

import sympy
import numpy as np
from cached_property import cached_property

from devito.cgen_utils import INT, cast_mapper
from devito.equation import Eq, Inc
from devito.finite_differences import Differentiable, generate_fd_shortcuts
from devito.logger import warning
from devito.mpi import MPI, SparseDistributor
from devito.symbolics import indexify, retrieve_function_carriers
from devito.tools import (ReducerMap, flatten, prod, powerset,
                          filter_ordered, memoized_meth)
from devito.types.dense import DiscreteFunction, Function, SubFunction
from devito.types.dimension import Dimension, ConditionalDimension, DefaultDimension
from devito.types.basic import Symbol, Scalar

__all__ = ['SparseFunction', 'SparseTimeFunction', 'PrecomputedSparseFunction',
           'PrecomputedSparseTimeFunction']


class AbstractSparseFunction(DiscreteFunction, Differentiable):

    """
    An abstract class to define behaviours common to all sparse functions.
    """

    _sparse_position = -1
    """Position of sparse index among the function indices."""

    _radius = 0
    """The radius of the stencil operators provided by the SparseFunction."""

    _sub_functions = ()
    """SubFunctions encapsulated within this AbstractSparseFunction."""

    def __init__(self, *args, **kwargs):
        if not self._cached():
            super(AbstractSparseFunction, self).__init__(*args, **kwargs)
            self._npoint = kwargs['npoint']
            self._space_order = kwargs.get('space_order', 0)

            # Dynamically add derivative short-cuts
            self._fd = generate_fd_shortcuts(self)

    @classmethod
    def __indices_setup__(cls, **kwargs):
        dimensions = kwargs.get('dimensions')
        if dimensions is not None:
            return dimensions
        else:
            return (Dimension(name='p_%s' % kwargs["name"]),)

    @classmethod
    def __shape_setup__(cls, **kwargs):
        grid = kwargs.get('grid')
        # A Grid must have been provided
        if grid is None:
            raise TypeError('Need `grid` argument')
        shape = kwargs.get('shape')
        npoint = kwargs['npoint']
        if shape is None:
            glb_npoint = SparseDistributor.decompose(npoint, grid.distributor)
            shape = (glb_npoint[grid.distributor.myrank],)
        return shape

    @property
    def npoint(self):
        return self.shape[self._sparse_position]

    @property
    def space_order(self):
        """The space order."""
        return self._space_order

    @property
    def _sparse_dim(self):
        return self.dimensions[self._sparse_position]

    @property
    def gridpoints(self):
        """
        The *reference* grid point corresponding to each sparse point.

        Notes
        -----
        When using MPI, this property refers to the *physically* owned
        sparse points.
        """
        raise NotImplementedError

    @property
    def _support(self):
        """
        The grid points surrounding each sparse point within the radius of self's
        injection/interpolation operators.
        """
        ret = []
        for i in self.gridpoints:
            support = [range(max(0, j - self._radius + 1), min(M, j + self._radius + 1))
                       for j, M in zip(i, self.grid.shape)]
            ret.append(tuple(product(*support)))
        return tuple(ret)

    @property
    def _dist_datamap(self):
        """
        Mapper ``M : MPI rank -> required sparse data``.
        """
        ret = {}
        for i, s in enumerate(self._support):
            # Sparse point `i` is "required" by the following ranks
            for r in self.grid.distributor.glb_to_rank(s):
                ret.setdefault(r, []).append(i)
        return {k: filter_ordered(v) for k, v in ret.items()}

    @property
    def _dist_scatter_mask(self):
        """
        A mask to index into ``self.data``, which creates a new data array that
        logically contains N consecutive groups of sparse data values, where N
        is the number of MPI ranks. The i-th group contains the sparse data
        values accessible by the i-th MPI rank.  Thus, sparse data values along
        the boundary of two or more MPI ranks are duplicated.
        """
        dmap = self._dist_datamap
        mask = np.array(flatten(dmap[i] for i in sorted(dmap)), dtype=int)
        ret = [slice(None) for i in range(self.ndim)]
        ret[self._sparse_position] = mask
        return tuple(ret)

    @property
    def _dist_subfunc_scatter_mask(self):
        """
        This method is analogous to :meth:`_dist_scatter_mask`, although
        the mask is now suitable to index into self's SubFunctions, rather
        than into ``self.data``.
        """
        return self._dist_scatter_mask[self._sparse_position]

    @property
    def _dist_gather_mask(self):
        """
        A mask to index into the ``data`` received upon returning from
        ``self._dist_alltoall``. This mask creates a new data array in which
        duplicate sparse data values have been discarded. The resulting data
        array can thus be used to populate ``self.data``.
        """
        ret = list(self._dist_scatter_mask)
        mask = ret[self._sparse_position]
        ret[self._sparse_position] = [mask.tolist().index(i)
                                      for i in filter_ordered(mask)]
        return tuple(ret)

    @property
    def _dist_count(self):
        """
        A 2-tuple of comm-sized iterables, which tells how many sparse points
        is this MPI rank expected to send/receive to/from each other MPI rank.
        """
        dmap = self._dist_datamap
        comm = self.grid.distributor.comm

        ssparse = np.array([len(dmap.get(i, [])) for i in range(comm.size)], dtype=int)
        rsparse = np.empty(comm.size, dtype=int)
        comm.Alltoall(ssparse, rsparse)

        return ssparse, rsparse

    @cached_property
    def _dist_reorder_mask(self):
        """
        An ordering mask that puts ``self._sparse_position`` at the front.
        """
        ret = (self._sparse_position,)
        ret += tuple(i for i, d in enumerate(self.indices) if d is not self._sparse_dim)
        return ret

    @property
    def _dist_alltoall(self):
        """
        The metadata necessary to perform an ``MPI_Alltoallv`` distributing the
        sparse data values across the MPI ranks needing them.
        """
        ssparse, rsparse = self._dist_count

        # Per-rank shape of send/recv data
        sshape = []
        rshape = []
        for s, r in zip(ssparse, rsparse):
            handle = list(self.shape)
            handle[self._sparse_position] = s
            sshape.append(tuple(handle))

            handle = list(self.shape)
            handle[self._sparse_position] = r
            rshape.append(tuple(handle))

        # Per-rank count of send/recv data
        scount = tuple(prod(i) for i in sshape)
        rcount = tuple(prod(i) for i in rshape)

        # Per-rank displacement of send/recv data (it's actually all contiguous,
        # but the Alltoallv needs this information anyway)
        sdisp = np.concatenate([[0], np.cumsum(scount)[:-1]])
        rdisp = np.concatenate([[0], tuple(np.cumsum(rcount))[:-1]])

        # Total shape of send/recv data
        sshape = list(self.shape)
        sshape[self._sparse_position] = sum(ssparse)
        rshape = list(self.shape)
        rshape[self._sparse_position] = sum(rsparse)

        # May have to swap axes, as `MPI_Alltoallv` expects contiguous data, and
        # the sparse dimension may not be the outermost
        sshape = tuple(sshape[i] for i in self._dist_reorder_mask)
        rshape = tuple(rshape[i] for i in self._dist_reorder_mask)

        return sshape, scount, sdisp, rshape, rcount, rdisp

    @property
    def _dist_subfunc_alltoall(self):
        """
        The metadata necessary to perform an ``MPI_Alltoallv`` distributing
        self's SubFunction values across the MPI ranks needing them.
        """
        raise NotImplementedError

    def _dist_scatter(self):
        """
        A ``numpy.ndarray`` containing up-to-date data values belonging
        to the calling MPI rank. A data value belongs to a given MPI rank R
        if its coordinates fall within R's local domain.
        """
        raise NotImplementedError

    def _dist_gather(self, data):
        """
        A ``numpy.ndarray`` containing up-to-date data and coordinate values
        suitable for insertion into ``self.data``.
        """
        raise NotImplementedError

    @memoized_meth
    def _arg_defaults(self, alias=None):
        key = alias or self
        mapper = {self: key}
        mapper.update({getattr(self, i): getattr(key, i) for i in self._sub_functions})
        args = ReducerMap()

        # Add in the sparse data (as well as any SubFunction data) belonging to
        # self's local domain only
        for k, v in self._dist_scatter().items():
            args[mapper[k].name] = v
            for i, s, o in zip(mapper[k].indices, v.shape, k.staggered):
                args.update(i._arg_defaults(_min=0, size=s+o))

        # Add MPI-related data structures
        args.update(self.grid._arg_defaults())

        return args

    def _arg_values(self, **kwargs):
        # Add value override for own data if it is provided, otherwise
        # use defaults
        if self.name in kwargs:
            new = kwargs.pop(self.name)
            if isinstance(new, AbstractSparseFunction):
                # Set new values and re-derive defaults
                values = new._arg_defaults(alias=self).reduce_all()
            else:
                # We've been provided a pure-data replacement (array)
                values = {}
                for k, v in self._dist_scatter(new).items():
                    values[k.name] = v
                    for i, s, o in zip(k.indices, v.shape, k.staggered):
                        size = s + o - sum(k._size_nodomain[i])
                        values.update(i._arg_defaults(size=size))
                # Add MPI-related data structures
                values.update(self.grid._arg_defaults())
        else:
            values = self._arg_defaults(alias=self).reduce_all()

        return values

    def _arg_apply(self, dataobj, alias=None):
        key = alias if alias is not None else self
        if isinstance(key, AbstractSparseFunction):
            # Gather into `self.data`
            key._dist_gather(self._C_as_ndarray(dataobj))
        elif self.grid.distributor.nprocs > 1:
            raise NotImplementedError("Don't know how to gather data from an "
                                      "object of type `%s`" % type(key))

    # Pickling support
    _pickle_kwargs = DiscreteFunction._pickle_kwargs + ['npoint', 'space_order']


class AbstractSparseTimeFunction(AbstractSparseFunction):

    """
    An abstract class to define behaviours common to all sparse time-varying functions.
    """

    _time_position = 0
    """Position of time index among the function indices."""

    def __init__(self, *args, **kwargs):
        if not self._cached():
            self._time_dim = self.indices[self._time_position]
            self._time_order = kwargs.get('time_order', 1)
            if not isinstance(self.time_order, int):
                raise ValueError("`time_order` must be int")

            super(AbstractSparseTimeFunction, self).__init__(*args, **kwargs)

    @property
    def time_dim(self):
        """The time dimension."""
        return self._time_dim

    @classmethod
    def __indices_setup__(cls, **kwargs):
        dimensions = kwargs.get('dimensions')
        if dimensions is not None:
            return dimensions
        else:
            return (kwargs['grid'].time_dim, Dimension(name='p_%s' % kwargs["name"]))

    @classmethod
    def __shape_setup__(cls, **kwargs):
        shape = kwargs.get('shape')
        if shape is None:
            nt = kwargs.get('nt')
            if not isinstance(nt, int):
                raise TypeError('Need `nt` int argument')
            if nt <= 0:
                raise ValueError('`nt` must be > 0')

            shape = list(AbstractSparseFunction.__shape_setup__(**kwargs))
            shape.insert(cls._time_position, nt)

        return tuple(shape)

    @property
    def nt(self):
        return self.shape[self._time_position]

    @property
    def time_order(self):
        """The time order."""
        return self._time_order

    @property
    def _time_size(self):
        return self.shape_allocated[self._time_position]

    # Pickling support
    _pickle_kwargs = AbstractSparseFunction._pickle_kwargs + ['nt', 'time_order']


class SparseFunction(AbstractSparseFunction):
    """
    Tensor symbol representing a sparse array in symbolic equations.

    A SparseFunction carries multi-dimensional data that are not aligned with
    the computational grid. As such, each data value is associated some coordinates.
    A SparseFunction provides symbolic interpolation routines to convert between
    Functions and sparse data points. These are based upon standard [bi,tri]linear
    interpolation.

    Parameters
    ----------
    name : str
        Name of the symbol.
    npoint : int
        Number of sparse points.
    grid : Grid
        The computational domain from which the sparse points are sampled.
    coordinates : np.ndarray, optional
        The coordinates of each sparse point.
    space_order : int, optional
        Discretisation order for space derivatives. Defaults to 0.
    shape : tuple of ints, optional
        Shape of the object. Defaults to ``(npoint,)``.
    dimensions : tuple of Dimension, optional
        Dimensions associated with the object. Only necessary if the SparseFunction
        defines a multi-dimensional tensor.
    dtype : data-type, optional
        Any object that can be interpreted as a numpy data type. Defaults
        to ``np.float32``.
    initializer : callable or any object exposing the buffer interface, optional
        Data initializer. If a callable is provided, data is allocated lazily.
    allocator : MemoryAllocator, optional
        Controller for memory allocation. To be used, for example, when one wants
        to take advantage of the memory hierarchy in a NUMA architecture. Refer to
        `default_allocator.__doc__` for more information.

    Examples
    --------

    Creation

    >>> from devito import Grid, SparseFunction
    >>> grid = Grid(shape=(4, 4))
    >>> sf = SparseFunction(name='sf', grid=grid, npoint=2)
    >>> sf
    sf(p_sf)

    Inspection

    >>> sf.data
    Data([0., 0.], dtype=float32)
    >>> sf.coordinates
    sf_coords(p_sf, d)
    >>> sf.coordinates_data
    array([[0., 0.],
           [0., 0.]], dtype=float32)

    Symbolic interpolation routines

    >>> from devito import Function
    >>> f = Function(name='f', grid=grid)
    >>> exprs0 = sf.interpolate(f)
    >>> exprs1 = sf.inject(f, sf)

    Notes
    -----
    The parameters must always be given as keyword arguments, since SymPy
    uses ``*args`` to (re-)create the dimension arguments of the symbolic object.
    About SparseFunction and MPI. There is a clear difference between:

        * Where the sparse points *physically* live, i.e., on which MPI rank. This
          depends on the user code, particularly on how the data is set up.
        * and which MPI rank *logically* owns a given sparse point. The logical
          ownership depends on where the sparse point is located within ``self.grid``.

    Right before running an Operator (i.e., upon a call to ``op.apply``), a
    SparseFunction "scatters" its physically owned sparse points so that each
    MPI rank gets temporary access to all of its logically owned sparse points.
    A "gather" operation, executed before returning control to user-land,
    updates the physically owned sparse points in ``self.data`` by collecting
    the values computed during ``op.apply`` from different MPI ranks.
    """

    is_SparseFunction = True

    _radius = 1
    """The radius of the stencil operators provided by the SparseFunction."""

    _sub_functions = ('coordinates',)

    def __init__(self, *args, **kwargs):
        if not self._cached():
            super(SparseFunction, self).__init__(*args, **kwargs)

            # Set up sparse point coordinates
            coordinates = kwargs.get('coordinates', kwargs.get('coordinates_data'))
            if isinstance(coordinates, Function):
                self._coordinates = coordinates
            else:
                dimensions = (self.indices[-1], Dimension(name='d'))
                # Only retain the local data region
                if coordinates is not None:
                    coordinates = np.array(coordinates)
                self._coordinates = SubFunction(name='%s_coords' % self.name, parent=self,
                                                dtype=self.dtype, dimensions=dimensions,
                                                shape=(self.npoint, self.grid.dim),
                                                space_order=0, initializer=coordinates,
                                                distributor=self._distributor)
                if self.npoint == 0:
                    # This is a corner case -- we might get here, for example, when
                    # running with MPI and some processes get 0-size arrays after
                    # domain decomposition. We "touch" the data anyway to avoid the
                    # case ``self._data is None``
                    self.coordinates.data

    def __distributor_setup__(self, **kwargs):
        """
        A `SparseDistributor` handles the SparseFunction decomposition based on
        physical ownership, and allows to convert between global and local indices.
        """
        return SparseDistributor(kwargs['npoint'], self._sparse_dim,
                                 kwargs['grid'].distributor)

    @property
    def coordinates(self):
        """The SparseFunction coordinates."""
        return self._coordinates

    @property
    def coordinates_data(self):
        return self.coordinates.data.view(np.ndarray)

    @property
    def _interpolation_coeffs(self):
        """
        Symbolic expression for the coefficients for sparse point interpolation
        according to:

            https://en.wikipedia.org/wiki/Bilinear_interpolation.

        Returns
        -------
        Matrix of coefficient expressions.
        """
        # Grid indices corresponding to the corners of the cell ie x1, y1, z1
        indices1 = tuple(sympy.symbols('%s1' % d) for d in self.grid.dimensions)
        indices2 = tuple(sympy.symbols('%s2' % d) for d in self.grid.dimensions)
        # 1, x1, y1, z1, x1*y1, ...
        indices = list(powerset(indices1))
        indices[0] = (1,)
        point_sym = list(powerset(self._point_symbols))
        point_sym[0] = (1,)
        # 1, px. py, pz, px*py, ...
        A = []
        ref_A = [np.prod(ind) for ind in indices]
        # Create the matrix with the same increment order as the point increment
        for i in self._point_increments:
            # substitute x1 by x2 if increment in that dimension
            subs = dict((indices1[d], indices2[d] if i[d] == 1 else indices1[d])
                        for d in range(len(i)))
            A += [[1] + [a.subs(subs) for a in ref_A[1:]]]

        A = sympy.Matrix(A)
        # Coordinate values of the sparse point
        p = sympy.Matrix([[np.prod(ind)] for ind in point_sym])

        # reference cell x1:0, x2:h_x
        left = dict((a, 0) for a in indices1)
        right = dict((b, dim.spacing) for b, dim in zip(indices2, self.grid.dimensions))
        reference_cell = {**left, **right}
        # Substitute in interpolation matrix
        A = A.subs(reference_cell)
        return A.inv().T * p

    @cached_property
    def _point_symbols(self):
        """Symbol for coordinate value in each dimension of the point."""
        return tuple(Scalar(name='p%s' % d, dtype=self.dtype)
                     for d in self.grid.dimensions)

    @cached_property
    def _point_increments(self):
        """Index increments in each dimension for each point symbol."""
        return tuple(product(range(2), repeat=self.grid.dim))

    @cached_property
    def _coordinate_symbols(self):
        """Symbol representing the coordinate values in each dimension."""
        p_dim = self.indices[-1]
        return tuple([self.coordinates.indexify((p_dim, i))
                      for i in range(self.grid.dim)])

    @cached_property
    def _coordinate_indices(self):
        """Symbol for each grid index according to the coordinates."""
        indices = self.grid.dimensions
        return tuple([INT(sympy.Function('floor')((c - o) / i.spacing))
                      for c, o, i in zip(self._coordinate_symbols, self.grid.origin,
                                         indices[:self.grid.dim])])

    @cached_property
    def _coordinate_bases(self):
        """Symbol for the base coordinates of the reference grid point."""
        indices = self.grid.dimensions
        return tuple([cast_mapper[self.dtype](c - o - idx * i.spacing)
                      for c, o, idx, i in zip(self._coordinate_symbols,
                                              self.grid.origin,
                                              self._coordinate_indices,
                                              indices[:self.grid.dim])])

    @memoized_meth
    def _index_matrix(self, offset):
        # Note about the use of *memoization*
        # Since this method is called by `_interpolation_indices`, using
        # memoization avoids a proliferation of symbolically identical
        # ConditionalDimensions for a given set of indirection indices

        # List of indirection indices for all adjacent grid points
        index_matrix = [tuple(idx + ii + offset for ii, idx
                              in zip(inc, self._coordinate_indices))
                        for inc in self._point_increments]

        # A unique symbol for each indirection index
        indices = filter_ordered(flatten(index_matrix))
        points = OrderedDict([(p, Symbol(name='ii_%s_%d' % (self.name, i)))
                              for i, p in enumerate(indices)])

        return index_matrix, points

    def _interpolation_indices(self, variables, offset=0):
        """
        Generate interpolation indices for the DiscreteFunctions in ``variables``.
        """
        index_matrix, points = self._index_matrix(offset)

        idx_subs = []
        for i, idx in enumerate(index_matrix):
            # Introduce ConditionalDimension so that we don't go OOB
            mapper = {}
            for j, d in zip(idx, self.grid.dimensions):
                p = points[j]
                lb = sympy.And(p >= d.symbolic_min - self._radius, evaluate=False)
                ub = sympy.And(p <= d.symbolic_max + self._radius, evaluate=False)
                condition = sympy.And(lb, ub, evaluate=False)
                mapper[d] = ConditionalDimension(p.name, self._sparse_dim,
                                                 condition=condition, indirect=True)

            # Track Indexed substitutions
            idx_subs.append(OrderedDict([(v, v.subs(mapper)) for v in variables
                                         if v.function is not self]))

        # Temporaries for the indirection dimensions
        temps = [Eq(v, k, implicit_dims=self.dimensions) for k, v in points.items()]
        # Temporaries for the coefficients
        temps.extend([Eq(p, c, implicit_dims=self.dimensions)
                      for p, c in zip(self._point_symbols, self._coordinate_bases)])

        return idx_subs, temps

    @property
    def gridpoints(self):
        if self.coordinates._data is None:
            raise ValueError("No coordinates attached to this SparseFunction")
        ret = []
        for coords in self.coordinates.data._local:
            ret.append(tuple(int(sympy.floor((c - o.data)/i.spacing.data)) for c, o, i in
                             zip(coords, self.grid.origin, self.grid.dimensions)))
        return ret

    def interpolate(self, expr, offset=0, increment=False, self_subs={}):
        """
        Generate equations interpolating an arbitrary expression into ``self``.

        Parameters
        ----------
        expr : expr-like
            Input expression to interpolate.
        offset : int, optional
            Additional offset from the boundary.
        increment: bool, optional
            If True, generate increments (Inc) rather than assignments (Eq).
        """
        variables = list(retrieve_function_carriers(expr))

        # List of indirection indices for all adjacent grid points
        idx_subs, temps = self._interpolation_indices(variables, offset)

        # Substitute coordinate base symbols into the interpolation coefficients
        args = [expr.xreplace(v_sub) * b
                for b, v_sub in zip(self._interpolation_coeffs, idx_subs)]

        # Accumulate point-wise contributions into a temporary
        rhs = Scalar(name='sum', dtype=self.dtype)
        summands = [Eq(rhs, 0., implicit_dims=self.dimensions)]
        summands.extend([Inc(rhs, i, implicit_dims=self.dimensions) for i in args])

        # Write/Incr `self`
        lhs = self.subs(self_subs)

        last = [Inc(lhs, rhs)] if increment else [Eq(lhs, rhs)]

        return temps + summands + last

    def inject(self, field, expr, offset=0):
        """
        Generate equations injecting an arbitrary expression into a field.

        Parameters
        ----------
        field : Function
            Input field into which the injection is performed.
        expr : expr-like
            Injected expression.
        offset : int, optional
            Additional offset from the boundary.
        """

        variables = list(retrieve_function_carriers(expr)) + [field]

        # List of indirection indices for all adjacent grid points
        idx_subs, temps = self._interpolation_indices(variables, offset)

        # Substitute coordinate base symbols into the interpolation coefficients
<<<<<<< HEAD
        eqns.extend([Inc(field.xreplace(vsub), expr.xreplace(vsub) * b)
                     for b, vsub in zip(self._interpolation_coeffs, idx_subs)])
=======
        eqns = [Inc(field.subs(vsub), expr.subs(vsub) * b, implicit_dims=self.dimensions)
                for b, vsub in zip(self._interpolation_coeffs, idx_subs)]
>>>>>>> ea8921d4

        return temps + eqns

    def guard(self, expr=None, offset=0):
        """
        Generate guarded expressions, that is expressions that are evaluated
        by an Operator only if certain conditions are met.  The introduced
        condition, here, is that all grid points in the support of a sparse
        value must fall within the grid domain (i.e., *not* on the halo).

        Parameters
        ----------
        expr : expr-like, optional
            Input expression, from which the guarded expression is derived.
            If not specified, defaults to ``self``.
        offset : int, optional
            Relax the guard condition by introducing a tolerance offset.
        """
        _, points = self._index_matrix(offset)

        # Guard through ConditionalDimension
        conditions = {}
        for d, idx in zip(self.grid.dimensions, self._coordinate_indices):
            p = points[idx]
            lb = sympy.And(p >= d.symbolic_min - offset, evaluate=False)
            ub = sympy.And(p <= d.symbolic_max + offset, evaluate=False)
            conditions[p] = sympy.And(lb, ub, evaluate=False)
        condition = sympy.And(*conditions.values(), evaluate=False)
        cd = ConditionalDimension("%s_g" % self._sparse_dim, self._sparse_dim,
                                  condition=condition)

        if expr is None:
            out = self.indexify().xreplace({self._sparse_dim: cd})
        else:
            functions = {f for f in retrieve_function_carriers(expr)
                         if f.is_SparseFunction}
            out = indexify(expr).xreplace({f._sparse_dim: cd for f in functions})

        # Temporaries for the indirection dimensions
        temps = [Eq(v, k, implicit_dims=self.dimensions)
                 for k, v in points.items() if v in conditions]

        return out, temps

    @cached_property
    def _decomposition(self):
        mapper = {self._sparse_dim: self._distributor.decomposition[self._sparse_dim]}
        return tuple(mapper.get(d) for d in self.dimensions)

    @property
    def _dist_subfunc_alltoall(self):
        ssparse, rsparse = self._dist_count

        # Per-rank shape of send/recv `coordinates`
        sshape = [(i, self.grid.dim) for i in ssparse]
        rshape = [(i, self.grid.dim) for i in rsparse]

        # Per-rank count of send/recv `coordinates`
        scount = [prod(i) for i in sshape]
        rcount = [prod(i) for i in rshape]

        # Per-rank displacement of send/recv `coordinates` (it's actually all
        # contiguous, but the Alltoallv needs this information anyway)
        sdisp = np.concatenate([[0], np.cumsum(scount)[:-1]])
        rdisp = np.concatenate([[0], tuple(np.cumsum(rcount))[:-1]])

        # Total shape of send/recv `coordinates`
        sshape = list(self.coordinates.shape)
        sshape[0] = sum(ssparse)
        rshape = list(self.coordinates.shape)
        rshape[0] = sum(rsparse)

        return sshape, scount, sdisp, rshape, rcount, rdisp

    def _dist_scatter(self, data=None):
        data = data if data is not None else self.data._local
        distributor = self.grid.distributor

        # If not using MPI, don't waste time
        if distributor.nprocs == 1:
            return {self: data, self.coordinates: self.coordinates.data}

        comm = distributor.comm
        mpitype = MPI._typedict[np.dtype(self.dtype).char]

        # Pack sparse data values so that they can be sent out via an Alltoallv
        data = data[self._dist_scatter_mask]
        data = np.ascontiguousarray(np.transpose(data, self._dist_reorder_mask))
        # Send out the sparse point values
        _, scount, sdisp, rshape, rcount, rdisp = self._dist_alltoall
        scattered = np.empty(shape=rshape, dtype=self.dtype)
        comm.Alltoallv([data, scount, sdisp, mpitype],
                       [scattered, rcount, rdisp, mpitype])
        data = scattered
        # Unpack data values so that they follow the expected storage layout
        data = np.ascontiguousarray(np.transpose(data, self._dist_reorder_mask))

        # Pack (reordered) coordinates so that they can be sent out via an Alltoallv
        coords = self.coordinates.data._local[self._dist_subfunc_scatter_mask]
        # Send out the sparse point coordinates
        _, scount, sdisp, rshape, rcount, rdisp = self._dist_subfunc_alltoall
        scattered = np.empty(shape=rshape, dtype=self.coordinates.dtype)
        comm.Alltoallv([coords, scount, sdisp, mpitype],
                       [scattered, rcount, rdisp, mpitype])
        coords = scattered

        # Translate global coordinates into local coordinates
        coords = coords - np.array(self.grid.origin_offset, dtype=self.dtype)

        return {self: data, self.coordinates: coords}

    def _dist_gather(self, data):
        distributor = self.grid.distributor

        # If not using MPI, don't waste time
        if distributor.nprocs == 1:
            return

        comm = distributor.comm

        # Pack sparse data values so that they can be sent out via an Alltoallv
        data = np.ascontiguousarray(np.transpose(data, self._dist_reorder_mask))
        # Send back the sparse point values
        sshape, scount, sdisp, _, rcount, rdisp = self._dist_alltoall
        gathered = np.empty(shape=sshape, dtype=self.dtype)
        mpitype = MPI._typedict[np.dtype(self.dtype).char]
        comm.Alltoallv([data, rcount, rdisp, mpitype],
                       [gathered, scount, sdisp, mpitype])
        data = gathered
        # Unpack data values so that they follow the expected storage layout
        data = np.ascontiguousarray(np.transpose(data, self._dist_reorder_mask))
        self._data[:] = data[self._dist_gather_mask]

        # Note: this method "mirrors" `_dist_scatter`: a sparse point that is sent
        # in `_dist_scatter` is here received; a sparse point that is received in
        # `_dist_scatter` is here sent. However, the `coordinates` SubFunction
        # values are not distributed, as this is a read-only field.

    # Pickling support
    _pickle_kwargs = AbstractSparseFunction._pickle_kwargs + ['coordinates_data']


class SparseTimeFunction(AbstractSparseTimeFunction, SparseFunction):
    """
    Tensor symbol representing a space- and time-varying sparse array in symbolic
    equations.

    Like SparseFunction, SparseTimeFunction carries multi-dimensional data that
    are not aligned with the computational grid. As such, each data value is
    associated some coordinates.
    A SparseTimeFunction provides symbolic interpolation routines to convert
    between TimeFunctions and sparse data points. These are based upon standard
    [bi,tri]linear interpolation.

    Parameters
    ----------
    name : str
        Name of the symbol.
    npoint : int
        Number of sparse points.
    nt : int
        Number of timesteps along the time dimension.
    grid : Grid
        The computational domain from which the sparse points are sampled.
    coordinates : np.ndarray, optional
        The coordinates of each sparse point.
    space_order : int, optional
        Discretisation order for space derivatives. Defaults to 0.
    time_order : int, optional
        Discretisation order for time derivatives. Defaults to 1.
    shape : tuple of ints, optional
        Shape of the object. Defaults to ``(nt, npoint)``.
    dimensions : tuple of Dimension, optional
        Dimensions associated with the object. Only necessary if the SparseFunction
        defines a multi-dimensional tensor.
    dtype : data-type, optional
        Any object that can be interpreted as a numpy data type. Defaults
        to ``np.float32``.
    initializer : callable or any object exposing the buffer interface, optional
        Data initializer. If a callable is provided, data is allocated lazily.
    allocator : MemoryAllocator, optional
        Controller for memory allocation. To be used, for example, when one wants
        to take advantage of the memory hierarchy in a NUMA architecture. Refer to
        `default_allocator.__doc__` for more information.

    Examples
    --------

    Creation

    >>> from devito import Grid, SparseTimeFunction
    >>> grid = Grid(shape=(4, 4))
    >>> sf = SparseTimeFunction(name='sf', grid=grid, npoint=2, nt=3)
    >>> sf
    sf(time, p_sf)

    Inspection

    >>> sf.data
    Data([[0., 0.],
          [0., 0.],
          [0., 0.]], dtype=float32)
    >>> sf.coordinates
    sf_coords(p_sf, d)
    >>> sf.coordinates_data
    array([[0., 0.],
           [0., 0.]], dtype=float32)

    Symbolic interpolation routines

    >>> from devito import TimeFunction
    >>> f = TimeFunction(name='f', grid=grid)
    >>> exprs0 = sf.interpolate(f)
    >>> exprs1 = sf.inject(f, sf)

    Notes
    -----
    The parameters must always be given as keyword arguments, since SymPy
    uses ``*args`` to (re-)create the dimension arguments of the symbolic object.
    """

    is_SparseTimeFunction = True

    def interpolate(self, expr, offset=0, u_t=None, p_t=None, increment=False):
        """
        Generate equations interpolating an arbitrary expression into ``self``.

        Parameters
        ----------
        expr : expr-like
            Input expression to interpolate.
        offset : int, optional
            Additional offset from the boundary.
        u_t : expr-like, optional
            Time index at which the interpolation is performed.
        p_t : expr-like, optional
            Time index at which the result of the interpolation is stored.
        increment: bool, optional
            If True, generate increments (Inc) rather than assignments (Eq).
        """
        # Apply optional time symbol substitutions to expr
        subs = {}
        if u_t is not None:
            time = self.grid.time_dim
            t = self.grid.stepping_dim
            expr = expr.subs({time: u_t, t: u_t})

        if p_t is not None:
            subs = {self.time_dim: p_t}

        return super(SparseTimeFunction, self).interpolate(expr, offset=offset,
                                                           increment=increment,
                                                           self_subs=subs)

    def inject(self, field, expr, offset=0, u_t=None, p_t=None):
        """
        Generate equations injecting an arbitrary expression into a field.

        Parameters
        ----------
        field : Function
            Input field into which the injection is performed.
        expr : expr-like
            Injected expression.
        offset : int, optional
            Additional offset from the boundary.
        u_t : expr-like, optional
            Time index at which the interpolation is performed.
        p_t : expr-like, optional
            Time index at which the result of the interpolation is stored.
        """
        # Apply optional time symbol substitutions to field and expr
        if u_t is not None:
            field = field.subs(field.time_dim, u_t)
        if p_t is not None:
            expr = expr.subs(self.time_dim, p_t)

        return super(SparseTimeFunction, self).inject(field, expr, offset=offset)

    # Pickling support
    _pickle_kwargs = AbstractSparseTimeFunction._pickle_kwargs +\
        SparseFunction._pickle_kwargs


class PrecomputedSparseFunction(AbstractSparseFunction):
    """
    Tensor symbol representing a sparse array in symbolic equations; unlike
    SparseFunction, PrecomputedSparseFunction uses externally-defined data
    for interpolation.

    Parameters
    ----------
    name : str
        Name of the symbol.
    npoint : int
        Number of sparse points.
    grid : Grid
        The computational domain from which the sparse points are sampled.
    r : int
        Number of gridpoints in each dimension to interpolate a single sparse
        point to. E.g. ``r=2`` for linear interpolation.
    gridpoints : np.ndarray, optional
        An array carrying the *reference* grid point corresponding to each sparse point.
        Of all the gridpoints that one sparse point would be interpolated to, this is the
        grid point closest to the origin, i.e. the one with the lowest value of each
        coordinate dimension. Must be a two-dimensional array of shape
        ``(npoint, grid.ndim)``.
    interpolation_coeffs : np.ndarray, optional
        An array containing the coefficient for each of the r^2 (2D) or r^3 (3D)
        gridpoints that each sparse point will be interpolated to. The coefficient is
        split across the n dimensions such that the contribution of the point (i, j, k)
        will be multiplied by ``interpolation_coeffs[..., i]*interpolation_coeffs[...,
        j]*interpolation_coeffs[...,k]``. So for ``r=6``, we will store 18
        coefficients per sparse point (instead of potentially 216).
        Must be a three-dimensional array of shape ``(npoint, grid.ndim, r)``.
    space_order : int, optional
        Discretisation order for space derivatives. Defaults to 0.
    shape : tuple of ints, optional
        Shape of the object. Defaults to ``(npoint,)``.
    dimensions : tuple of Dimension, optional
        Dimensions associated with the object. Only necessary if the SparseFunction
        defines a multi-dimensional tensor.
    dtype : data-type, optional
        Any object that can be interpreted as a numpy data type. Defaults
        to ``np.float32``.
    initializer : callable or any object exposing the buffer interface, optional
        Data initializer. If a callable is provided, data is allocated lazily.
    allocator : MemoryAllocator, optional
        Controller for memory allocation. To be used, for example, when one wants
        to take advantage of the memory hierarchy in a NUMA architecture. Refer to
        `default_allocator.__doc__` for more information.

    Notes
    -----
    The parameters must always be given as keyword arguments, since SymPy
    uses ``*args`` to (re-)create the dimension arguments of the symbolic object.
    """

    is_PrecomputedSparseFunction = True

    _sub_functions = ('gridpoints', 'interpolation_coeffs')

    def __init__(self, *args, **kwargs):
        if not self._cached():
            super(PrecomputedSparseFunction, self).__init__(*args, **kwargs)

            # Grid points per sparse point (2 in the case of bilinear and trilinear)
            r = kwargs.get('r')
            if not isinstance(r, int):
                raise TypeError('Need `r` int argument')
            if r <= 0:
                raise ValueError('`r` must be > 0')
            self.r = r

            gridpoints = SubFunction(name="%s_gridpoints" % self.name, dtype=np.int32,
                                     dimensions=(self.indices[-1], Dimension(name='d')),
                                     shape=(self.npoint, self.grid.dim), space_order=0,
                                     parent=self)

            gridpoints_data = kwargs.get('gridpoints', None)
            assert(gridpoints_data is not None)
            gridpoints.data[:] = gridpoints_data[:]
            self._gridpoints = gridpoints

            interpolation_coeffs = SubFunction(name="%s_interpolation_coeffs" % self.name,
                                               dimensions=(self.indices[-1],
                                                           Dimension(name='d'),
                                                           Dimension(name='i')),
                                               shape=(self.npoint, self.grid.dim,
                                                      self.r),
                                               dtype=self.dtype, space_order=0,
                                               parent=self)
            coefficients_data = kwargs.get('interpolation_coeffs', None)
            assert(coefficients_data is not None)
            interpolation_coeffs.data[:] = coefficients_data[:]
            self._interpolation_coeffs = interpolation_coeffs
            warning("Ensure that the provided interpolation coefficient and grid point " +
                    "values are computed on the final grid that will be used for other " +
                    "computations.")

    def interpolate(self, expr, offset=0, increment=False, self_subs={}):
        """
        Generate equations interpolating an arbitrary expression into ``self``.

        Parameters
        ----------
        expr : expr-like
            Input expression to interpolate.
        offset : int, optional
            Additional offset from the boundary.
        increment: bool, optional
            If True, generate increments (Inc) rather than assignments (Eq).
        """
        expr = indexify(expr)

        p, _, _ = self.interpolation_coeffs.indices
        dim_subs = []
        coeffs = []
        for i, d in enumerate(self.grid.dimensions):
            rd = DefaultDimension(name="r%s" % d.name, default_value=self.r)
            dim_subs.append((d, INT(rd + self.gridpoints[p, i])))
            coeffs.append(self.interpolation_coeffs[p, i, rd])
        # Apply optional time symbol substitutions to lhs of assignment
        lhs = self.subs(self_subs)
        rhs = prod(coeffs) * expr.subs(dim_subs)

        return [Eq(lhs, lhs + rhs)]

    def inject(self, field, expr, offset=0):
        """
        Generate equations injecting an arbitrary expression into a field.

        Parameters
        ----------
        field : Function
            Input field into which the injection is performed.
        expr : expr-like
            Injected expression.
        offset : int, optional
            Additional offset from the boundary.
        """
        expr = indexify(expr)
        field = indexify(field)

        p, _ = self.gridpoints.indices
        dim_subs = []
        coeffs = []
        for i, d in enumerate(self.grid.dimensions):
            rd = DefaultDimension(name="r%s" % d.name, default_value=self.r)
            dim_subs.append((d, INT(rd + self.gridpoints[p, i])))
            coeffs.append(self.interpolation_coeffs[p, i, rd])
        rhs = prod(coeffs) * expr
        field = field.subs(dim_subs)
        return [Eq(field, field + rhs.subs(dim_subs))]

    @property
    def gridpoints(self):
        return self._gridpoints

    @property
    def interpolation_coeffs(self):
        """ The Precomputed interpolation coefficients."""
        return self._interpolation_coeffs

    def _dist_scatter(self, data=None):
        data = data if data is not None else self.data
        distributor = self.grid.distributor

        # If not using MPI, don't waste time
        if distributor.nprocs == 1:
            return {self: data, self.gridpoints: self.gridpoints.data,
                    self._interpolation_coeffs: self._interpolation_coeffs.data}

        raise NotImplementedError

    def _dist_gather(self, data):
        distributor = self.grid.distributor

        # If not using MPI, don't waste time
        if distributor.nprocs == 1:
            return

        raise NotImplementedError


class PrecomputedSparseTimeFunction(AbstractSparseTimeFunction,
                                    PrecomputedSparseFunction):
    """
    Tensor symbol representing a space- and time-varying sparse array in symbolic
    equations; unlike SparseTimeFunction, PrecomputedSparseTimeFunction uses
    externally-defined data for interpolation.

    Parameters
    ----------
    name : str
        Name of the symbol.
    npoint : int
        Number of sparse points.
    grid : Grid
        The computational domain from which the sparse points are sampled.
    r : int
        Number of gridpoints in each dimension to interpolate a single sparse
        point to. E.g. ``r=2`` for linear interpolation.
    gridpoints : np.ndarray, optional
        An array carrying the *reference* grid point corresponding to each sparse point.
        Of all the gridpoints that one sparse point would be interpolated to, this is the
        grid point closest to the origin, i.e. the one with the lowest value of each
        coordinate dimension. Must be a two-dimensional array of shape
        ``(npoint, grid.ndim)``.
    interpolation_coeffs : np.ndarray, optional
        An array containing the coefficient for each of the r^2 (2D) or r^3 (3D)
        gridpoints that each sparse point will be interpolated to. The coefficient is
        split across the n dimensions such that the contribution of the point (i, j, k)
        will be multiplied by ``interpolation_coeffs[..., i]*interpolation_coeffs[...,
        j]*interpolation_coeffs[...,k]``. So for ``r=6``, we will store 18 coefficients
        per sparse point (instead of potentially 216). Must be a three-dimensional array
        of shape ``(npoint, grid.ndim, r)``.
    space_order : int, optional
        Discretisation order for space derivatives. Defaults to 0.
    time_order : int, optional
        Discretisation order for time derivatives. Default to 1.
    shape : tuple of ints, optional
        Shape of the object. Defaults to ``(npoint,)``.
    dimensions : tuple of Dimension, optional
        Dimensions associated with the object. Only necessary if the SparseFunction
        defines a multi-dimensional tensor.
    dtype : data-type, optional
        Any object that can be interpreted as a numpy data type. Defaults
        to ``np.float32``.
    initializer : callable or any object exposing the buffer interface, optional
        Data initializer. If a callable is provided, data is allocated lazily.
    allocator : MemoryAllocator, optional
        Controller for memory allocation. To be used, for example, when one wants
        to take advantage of the memory hierarchy in a NUMA architecture. Refer to
        `default_allocator.__doc__` for more information.

    Notes
    -----
    The parameters must always be given as keyword arguments, since SymPy
    uses ``*args`` to (re-)create the dimension arguments of the symbolic object.
    """

    is_PrecomputedSparseTimeFunction = True

    def interpolate(self, expr, offset=0, u_t=None, p_t=None, increment=False):
        """
        Generate equations interpolating an arbitrary expression into ``self``.

        Parameters
        ----------
        expr : expr-like
            Input expression to interpolate.
        offset : int, optional
            Additional offset from the boundary.
        u_t : expr-like, optional
            Time index at which the interpolation is performed.
        p_t : expr-like, optional
            Time index at which the result of the interpolation is stored.
        increment: bool, optional
            If True, generate increments (Inc) rather than assignments (Eq).
        """
        subs = {}
        if u_t is not None:
            time = self.grid.time_dim
            t = self.grid.stepping_dim
            expr = expr.subs({time: u_t, t: u_t})

        if p_t is not None:
            subs = {self.time_dim: p_t}

        return super(PrecomputedSparseTimeFunction, self).interpolate(
            expr, offset=offset, increment=increment, self_subs=subs
        )<|MERGE_RESOLUTION|>--- conflicted
+++ resolved
@@ -685,13 +685,8 @@
         idx_subs, temps = self._interpolation_indices(variables, offset)
 
         # Substitute coordinate base symbols into the interpolation coefficients
-<<<<<<< HEAD
-        eqns.extend([Inc(field.xreplace(vsub), expr.xreplace(vsub) * b)
-                     for b, vsub in zip(self._interpolation_coeffs, idx_subs)])
-=======
         eqns = [Inc(field.subs(vsub), expr.subs(vsub) * b, implicit_dims=self.dimensions)
                 for b, vsub in zip(self._interpolation_coeffs, idx_subs)]
->>>>>>> ea8921d4
 
         return temps + eqns
 
