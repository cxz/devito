--- conflicted
+++ resolved
@@ -2,11 +2,7 @@
 
 from devito import Eq, Operator, TimeFunction
 from examples.seismic import PointSource, Receiver
-<<<<<<< HEAD
-from devito.finite_differences import first_derivative, centered, transpose
-=======
 from devito.finite_differences import centered, first_derivative, transpose
->>>>>>> ea8921d4
 
 
 def second_order_stencil(model, u, v, H0, Hz):
@@ -131,7 +127,6 @@
     As the Laplacian is rotation invariant, it is computed as the conventional
     Laplacian minus the second order rotated second order derivative in the direction z
     Gxx = field.laplace - Gzz
-<<<<<<< HEAD
 
     Parameters
     ----------
@@ -143,15 +138,6 @@
         sine of the tilt angle
     space_order : Int or Float
         discretization order
-=======
-    :param field: symbolic data whose derivative we are computing
-    :param costheta: cosine of the tilt angle
-    :param sintheta:  sine of the tilt angle
-    :param cosphi: cosine of the azymuth angle
-    :param sinphi: sine of the azymuth angle
-    :param space_order: discretization order
-    :return: Sum of the 3D rotated second order derivative in the direction x
->>>>>>> ea8921d4
     """
     return field.laplace - Gzz_centered_2d(field, costheta, sintheta, space_order)
 
